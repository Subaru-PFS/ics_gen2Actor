--- conflicted
+++ resolved
@@ -40,13 +40,6 @@
 FITS.PFU.OFFSET-X W_M2OFF1   float  0.0	       [mm] M2 X offset
 FITS.PFU.OFFSET-Y W_M2OFF2   float  0.0	       [mm] M2 Y offset
 FITS.PFU.OFFSET-Z W_M2OFF3   float  0.0	       [mm] M2 Z offset
-<<<<<<< HEAD
-FITS.SBR.INS-ROT  INS-STR    float  0.0	       [deg] Instrument rot pos, exp start
-FITS.SBR.INST-PA  INST-PA    float  0.0	       [deg] Inst pos angle at flange
-FITS.SBR.IMGROT   IMR-STR    float  0.0	       [deg] Image rotation, exp start
-FITS.SBR.IMR-TYP  IMR-TYP    string UNKNOWN    Instrument rotator type
-=======
->>>>>>> 53afd6e1
 #
 FITS.SBR.ADC-TYPE ADC-TYP    string UNKNOWN    ADC name if used.
 FITS.SBR.ADC      ADC-STR    float 0.0	       [deg] ADC pos angle, exp start
